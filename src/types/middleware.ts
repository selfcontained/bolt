--- conflicted
+++ resolved
@@ -5,10 +5,6 @@
 import { SlackOptionsMiddlewareArgs } from './options';
 import { SlackShortcutMiddlewareArgs } from './shortcuts';
 import { SlackViewMiddlewareArgs } from './view';
-<<<<<<< HEAD
-import { CodedError, ErrorCode } from '../errors';
-=======
->>>>>>> 3a1fc9ed
 import { WebClient } from '@slack/web-api';
 import { Logger } from '@slack/logger';
 
@@ -33,22 +29,7 @@
 // constraint would mess up the interface of App#event(), App#message(), etc.
 export interface Middleware<Args> {
   // TODO: is there something nice we can do to get context's property types to flow from one middleware to the next?
-<<<<<<< HEAD
-  (args: Args & {
-    next: NextMiddleware,
-    context: Context,
-    logger: Logger,
-    client: WebClient,
-  }): unknown;
-}
-
-export interface NextMiddleware {
-  (error: Error): void;
-  (postProcess: PostProcessFn): void;
-  (): void;
-=======
   (ctx: MiddlewareContext<Args>): Promise<unknown>;
->>>>>>> 3a1fc9ed
 }
 
 export type NextMiddleware = () => Promise<unknown>;